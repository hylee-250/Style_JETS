--- conflicted
+++ resolved
@@ -55,12 +55,8 @@
 - **Transducer** based end-to-end ASR
   - Available: RNN-Transducer, Transformer-Transducer, mixed Transformer/RNN-Transducer
   - Also support: attention mechanism (RNN-decoder), pre-init w/ LM (RNN-decoder), VGG-Transformer (encoder)
-<<<<<<< HEAD
-- CTC forced alignment
+- CTC segmentation
 - Non-autoregressive based on Mask CTC
-=======
-- CTC segmentation
->>>>>>> f1bf9bfd
 
 ### TTS: Text-to-speech
 - Tacotron2
