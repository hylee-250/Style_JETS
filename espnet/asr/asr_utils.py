#!/usr/bin/env python

# Copyright 2017 Johns Hopkins University (Shinji Watanabe)
#  Apache 2.0  (http://www.apache.org/licenses/LICENSE-2.0)

import copy
import json
import logging
# matplotlib related
import os
import shutil
import tempfile

# chainer related
import chainer

from chainer import training
from chainer.training import extension

from chainer.serializers.npz import DictionarySerializer
from chainer.serializers.npz import NpzDeserializer

# io related
import matplotlib
import numpy as np
import torch
matplotlib.use('Agg')


# * -------------------- training iterator related -------------------- *


class CompareValueTrigger(object):
    """Trigger invoked when key value getting bigger or lower than before

    :param str key : Key of value
    :param function compare_fn : Function to compare the values
    :param (int, str) trigger : Trigger that decide the comparison interval
    """

    def __init__(self, key, compare_fn, trigger=(1, 'epoch')):
        self._key = key
        self._best_value = None
        self._interval_trigger = training.util.get_trigger(trigger)
        self._init_summary()
        self._compare_fn = compare_fn

    def __call__(self, trainer):
        observation = trainer.observation
        summary = self._summary
        key = self._key
        if key in observation:
            summary.add({key: observation[key]})

        if not self._interval_trigger(trainer):
            return False

        stats = summary.compute_mean()
        value = float(stats[key])  # copy to CPU
        self._init_summary()

        if self._best_value is None:
            # initialize best value
            self._best_value = value
            return False
        elif self._compare_fn(self._best_value, value):
            return True
        else:
            self._best_value = value
            return False

    def _init_summary(self):
        self._summary = chainer.reporter.DictSummary()


class PlotAttentionReport(extension.Extension):
    """Plot attention reporter

    :param function att_vis_fn: function of attention visualization
    :param list data: list json utt key items
    :param str outdir: directory to save figures
    :param CustomConverter converter: function to convert data
    :param int | torch.device device: device
    :param bool reverse: If True, input and output length are reversed
    """

    def __init__(self, att_vis_fn, data, outdir, converter, transform, device, reverse=False):
        self.att_vis_fn = att_vis_fn
        self.data = copy.deepcopy(data)
        self.outdir = outdir
        self.converter = converter
        self.transform = transform
        self.device = device
        self.reverse = reverse
        if not os.path.exists(self.outdir):
            os.makedirs(self.outdir)

    def __call__(self, trainer):
        att_ws = self.get_attention_weights()
        for idx, att_w in enumerate(att_ws):
            filename = "%s/%s.ep.{.updater.epoch}.png" % (
                self.outdir, self.data[idx][0])
            att_w = self.get_attention_weight(idx, att_w)
            self._plot_and_save_attention(att_w, filename.format(trainer))

    def log_attentions(self, logger, step):
        att_ws = self.get_attention_weights()
        for idx, att_w in enumerate(att_ws):
            att_w = self.get_attention_weight(idx, att_w)
            plot = self.draw_attention_plot(att_w)
            logger.add_figure("%s" % (self.data[idx][0]), plot.gcf(), step)
            plot.clf()

    def get_attention_weights(self):
        batch = self.converter([self.transform(self.data)], self.device)
        if isinstance(batch, tuple):
            att_ws = self.att_vis_fn(*batch)
<<<<<<< HEAD
        elif isinstance(batch, dict):
=======
        else:
>>>>>>> d95439c1
            att_ws = self.att_vis_fn(**batch)
        return att_ws

    def get_attention_weight(self, idx, att_w):
        if self.reverse:
            dec_len = int(self.data[idx][1]['input'][0]['shape'][0])
            enc_len = int(self.data[idx][1]['output'][0]['shape'][0])
        else:
            dec_len = int(self.data[idx][1]['output'][0]['shape'][0])
            enc_len = int(self.data[idx][1]['input'][0]['shape'][0])
        if len(att_w.shape) == 3:
            att_w = att_w[:, :dec_len, :enc_len]
        else:
            att_w = att_w[:dec_len, :enc_len]
        return att_w

    def draw_attention_plot(self, att_w):
        import matplotlib.pyplot as plt
        if len(att_w.shape) == 3:
            for h, aw in enumerate(att_w, 1):
                plt.subplot(1, len(att_w), h)
                plt.imshow(aw, aspect="auto")
                plt.xlabel("Encoder Index")
                plt.ylabel("Decoder Index")
        else:
            plt.imshow(att_w, aspect="auto")
            plt.xlabel("Encoder Index")
            plt.ylabel("Decoder Index")
        plt.tight_layout()
        return plt

    def _plot_and_save_attention(self, att_w, filename):
        plt = self.draw_attention_plot(att_w)
        plt.savefig(filename)
        plt.close()


def restore_snapshot(model, snapshot, load_fn=chainer.serializers.load_npz):
    """Extension to restore snapshot"""

    @training.make_extension(trigger=(1, 'epoch'))
    def restore_snapshot(trainer):
        _restore_snapshot(model, snapshot, load_fn)

    return restore_snapshot


def _restore_snapshot(model, snapshot, load_fn=chainer.serializers.load_npz):
    load_fn(snapshot, model)
    logging.info('restored from ' + str(snapshot))


def adadelta_eps_decay(eps_decay):
    """Extension to perform adadelta eps decay"""

    @training.make_extension(trigger=(1, 'epoch'))
    def adadelta_eps_decay(trainer):
        _adadelta_eps_decay(trainer, eps_decay)

    return adadelta_eps_decay


def _adadelta_eps_decay(trainer, eps_decay):
    optimizer = trainer.updater.get_optimizer('main')
    # for chainer
    if hasattr(optimizer, 'eps'):
        current_eps = optimizer.eps
        setattr(optimizer, 'eps', current_eps * eps_decay)
        logging.info('adadelta eps decayed to ' + str(optimizer.eps))
    # pytorch
    else:
        for p in optimizer.param_groups:
            p["eps"] *= eps_decay
            logging.info('adadelta eps decayed to ' + str(p["eps"]))


def torch_snapshot(savefun=torch.save,
                   filename='snapshot.ep.{.updater.epoch}'):
    """Returns a trainer extension to take snapshots of the trainer for pytorch."""

    @extension.make_extension(trigger=(1, 'epoch'), priority=-100)
    def torch_snapshot(trainer):
        _torch_snapshot_object(trainer, trainer, filename.format(trainer), savefun)

    return torch_snapshot


def _torch_snapshot_object(trainer, target, filename, savefun):
    # make snapshot_dict dictionary
    s = DictionarySerializer()
    s.save(trainer)
    if hasattr(trainer.updater.model, "model"):
        # (for TTS)
        if hasattr(trainer.updater.model.model, "module"):
            model_state_dict = trainer.updater.model.model.module.state_dict()
        else:
            model_state_dict = trainer.updater.model.model.state_dict()
    else:
        # (for ASR)
        if hasattr(trainer.updater.model, "module"):
            model_state_dict = trainer.updater.model.module.state_dict()
        else:
            model_state_dict = trainer.updater.model.state_dict()
    snapshot_dict = {
        "trainer": s.target,
        "model": model_state_dict,
        "optimizer": trainer.updater.get_optimizer('main').state_dict()
    }

    # save snapshot dictionary
    fn = filename.format(trainer)
    prefix = 'tmp' + fn
    tmpdir = tempfile.mkdtemp(prefix=prefix, dir=trainer.out)
    tmppath = os.path.join(tmpdir, fn)
    try:
        savefun(snapshot_dict, tmppath)
        shutil.move(tmppath, os.path.join(trainer.out, fn))
    finally:
        shutil.rmtree(tmpdir)


# * -------------------- general -------------------- *
class AttributeDict(object):
    def __init__(self, obj):
        self.obj = obj

    def __getstate__(self):
        return self.obj.items()

    def __setstate__(self, items):
        if not hasattr(self, 'obj'):
            self.obj = {}
        for key, val in items:
            self.obj[key] = val

    def __getattr__(self, name):
        if name in self.obj:
            return self.obj.get(name)
        else:
            return None

    def __getitem__(self, name):
        return self.obj[name]

    def __len__(self):
        return len(self.obj)

    def fields(self):
        return self.obj

    def items(self):
        return self.obj.items()

    def keys(self):
        return self.obj.keys()


def get_model_conf(model_path, conf_path=None):
    """Get model config information by reading a model config file (model.json)

    :param str model_path: model path
    :param str conf_path: optional model config path
    """

    if conf_path is None:
        model_conf = os.path.dirname(model_path) + '/model.json'
    else:
        model_conf = conf_path
    with open(model_conf, "rb") as f:
        logging.info('reading a config file from ' + model_conf)
        return json.load(f, object_hook=AttributeDict)


def chainer_load(path, model):
    """Function to load chainer model parameters

    :param str path: model file or snapshot file to be loaded
    :param chainer.Chain model: chainer model
    """
    if 'snapshot' in path:
        chainer.serializers.load_npz(path, model, path='updater/model:main/')
    else:
        chainer.serializers.load_npz(path, model)


def torch_save(path, model):
    """Function to save torch model states

    :param str path: file path to be saved
    :param torch.nn.Module model: torch model
    """
    if hasattr(model, 'module'):
        torch.save(model.module.state_dict(), path)
    else:
        torch.save(model.state_dict(), path)


def snapshot_object(target, filename):
    """Returns a trainer extension to take snapshots of a given object.

    Args:
        target: Object to serialize.
        filename (str): Name of the file into which the object is serialized.
            It can be a format string, where the trainer object is passed to
            the :meth:`str.format` method. For example,
            ``'snapshot_{.updater.iteration}'`` is converted to
            ``'snapshot_10000'`` at the 10,000th iteration.
        savefun: Function to save the object. It takes two arguments: the
            output file path and the object to serialize.
    Returns:
        An extension function.
    """
    @extension.make_extension(trigger=(1, 'epoch'), priority=-100)
    def snapshot_object(trainer):
        torch_save(os.path.join(trainer.out, filename.format(trainer)), target)

    return snapshot_object


def torch_load(path, model):
    """Function to load torch model states

    :param str path: model file or snapshot file to be loaded
    :param torch.nn.Module model: torch model
    """
    if 'snapshot' in path:
        model_state_dict = torch.load(path, map_location=lambda storage, loc: storage)['model']
    else:
        model_state_dict = torch.load(path, map_location=lambda storage, loc: storage)
    if hasattr(model, 'module'):
        model.module.load_state_dict(model_state_dict)
    else:
        model.load_state_dict(model_state_dict)

    del model_state_dict


def torch_resume(snapshot_path, trainer):
    """Function to resume from snapshot for pytorch

    :param str snapshot_path: snapshot file path
    :param instance trainer: chainer trainer instance
    """
    # load snapshot
    snapshot_dict = torch.load(snapshot_path, map_location=lambda storage, loc: storage)

    # restore trainer states
    d = NpzDeserializer(snapshot_dict['trainer'])
    d.load(trainer)

    # restore model states
    if hasattr(trainer.updater.model, "model"):
        # (for TTS model)
        if hasattr(trainer.updater.model.model, "module"):
            trainer.updater.model.model.module.load_state_dict(snapshot_dict['model'])
        else:
            trainer.updater.model.model.load_state_dict(snapshot_dict['model'])
    else:
        # (for ASR model)
        if hasattr(trainer.updater.model, "module"):
            trainer.updater.model.module.load_state_dict(snapshot_dict['model'])
        else:
            trainer.updater.model.load_state_dict(snapshot_dict['model'])

    # retore optimizer states
    trainer.updater.get_optimizer('main').load_state_dict(snapshot_dict['optimizer'])

    # delete opened snapshot
    del snapshot_dict


# * ------------------ recognition related ------------------ *
def parse_hypothesis(hyp, char_list):
    """Function to parse hypothesis

    :param list hyp: recognition hypothesis
    :param list char_list: list of characters
    :return: recognition text string
    :return: recognition token string
    :return: recognition tokenid string
    """
    # remove sos and get results
    tokenid_as_list = list(map(int, hyp['yseq'][1:]))
    token_as_list = [char_list[idx] for idx in tokenid_as_list]
    score = float(hyp['score'])

    # convert to string
    tokenid = " ".join([str(idx) for idx in tokenid_as_list])
    token = " ".join(token_as_list)
    text = "".join(token_as_list).replace('<space>', ' ')

    return text, token, tokenid, score


def add_results_to_json(js, nbest_hyps, char_list):
    """Function to add N-best results to json

    :param dict js: groundtruth utterance dict
    :param list nbest_hyps: list of hypothesis
    :param list char_list: list of characters
    :return: N-best results added utterance dict
    """
    # copy old json info
    new_js = dict()
    new_js['utt2spk'] = js['utt2spk']
    new_js['output'] = []

    for n, hyp in enumerate(nbest_hyps, 1):
        # parse hypothesis
        rec_text, rec_token, rec_tokenid, score = parse_hypothesis(hyp, char_list)

        # copy ground-truth
        out_dic = dict(js['output'][0].items())

        # update name
        out_dic['name'] += '[%d]' % n

        # add recognition results
        out_dic['rec_text'] = rec_text
        out_dic['rec_token'] = rec_token
        out_dic['rec_tokenid'] = rec_tokenid
        out_dic['score'] = score

        # add to list of N-best result dicts
        new_js['output'].append(out_dic)

        # show 1-best result
        if n == 1:
            if 'text' in out_dic.keys():
                logging.info('groundtruth: %s' % out_dic['text'])
            logging.info('prediction : %s' % out_dic['rec_text'])

    return new_js


def plot_spectrogram(plt, spec, mode='db', fs=None, frame_shift=None,
                     bottom=True, left=True, right=True, top=False,
                     labelbottom=True, labelleft=True, labelright=True,
                     labeltop=False, cmap='inferno'):
    """Plot spectrogram using matplotlib

    :param matplotlib.pyplot plt:
    :param np.ndarray spec: Input stft (Freq, Time)
    :param str mode: db or linear.
    :param int fs: Sample frequency. To convert y-axis to kHz unit.
    :param int frame_shift: The frame shift of stft. To convert x-axis to second unit.
    :param bool bottom:
    :param bool left:
    :param bool right:
    :param bool top:
    :param bool labelbottom:
    :param bool labelleft:
    :param bool labelright:
    :param bool labeltop:
    :param str cmap: colormap defined in matplotlib

    """
    spec = np.abs(spec)
    if mode == 'db':
        x = 20 * np.log10(spec + np.finfo(spec.dtype).eps)
    elif mode == 'linear':
        x = spec
    else:
        raise ValueError(mode)

    if fs is not None:
        ytop = fs / 2000
        ylabel = 'kHz'
    else:
        ytop = x.shape[0]
        ylabel = 'bin'

    if frame_shift is not None and fs is not None:
        xtop = x.shape[1] * frame_shift / fs
        xlabel = 's'
    else:
        xtop = x.shape[1]
        xlabel = 'frame'

    extent = (0, xtop, 0, ytop)
    plt.imshow(x[::-1], cmap=cmap, extent=extent)

    if labelbottom:
        plt.xlabel('time [{}]'.format(xlabel))
    if labelleft:
        plt.ylabel('freq [{}]'.format(ylabel))
    plt.colorbar().set_label('{}'.format(mode))

    plt.tick_params(bottom=bottom, left=left, right=right, top=top,
                    labelbottom=labelbottom, labelleft=labelleft,
                    labelright=labelright, labeltop=labeltop)
    plt.axis('auto')<|MERGE_RESOLUTION|>--- conflicted
+++ resolved
@@ -115,11 +115,7 @@
         batch = self.converter([self.transform(self.data)], self.device)
         if isinstance(batch, tuple):
             att_ws = self.att_vis_fn(*batch)
-<<<<<<< HEAD
-        elif isinstance(batch, dict):
-=======
-        else:
->>>>>>> d95439c1
+        else:
             att_ws = self.att_vis_fn(**batch)
         return att_ws
 
