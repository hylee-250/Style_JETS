#!/usr/bin/env python3
# encoding: utf-8

# Copyright 2017 Tomoki Hayashi (Nagoya University)
#  Apache 2.0  (http://www.apache.org/licenses/LICENSE-2.0)

"""Automatic speech recognition model training script."""

import logging
import os
import random
import subprocess
import sys

from distutils.version import LooseVersion

import configargparse
import numpy as np
import torch

from espnet import __version__
from espnet.utils.cli_utils import strtobool
from espnet.utils.training.batchfy import BATCH_COUNT_CHOICES

is_torch_1_2_plus = LooseVersion(torch.__version__) >= LooseVersion("1.2")


# NOTE: you need this func to generate our sphinx doc
def get_parser(parser=None, required=True):
    """Get default arguments."""
    if parser is None:
        parser = configargparse.ArgumentParser(
            description="Train an automatic speech recognition (ASR) model on one CPU, "
            "one or multiple GPUs",
            config_file_parser_class=configargparse.YAMLConfigFileParser,
            formatter_class=configargparse.ArgumentDefaultsHelpFormatter,
        )
    # general configuration
    parser.add("--config", is_config_file=True, help="config file path")
    parser.add(
        "--config2",
        is_config_file=True,
        help="second config file path that overwrites the settings in `--config`.",
    )
    parser.add(
        "--config3",
        is_config_file=True,
        help="third config file path that overwrites the settings in "
        "`--config` and `--config2`.",
    )

    parser.add_argument(
        "--ngpu",
        default=None,
        type=int,
        help="Number of GPUs. If not given, use all visible devices",
    )
    parser.add_argument(
        "--train-dtype",
        default="float32",
        choices=["float16", "float32", "float64", "O0", "O1", "O2", "O3"],
        help="Data type for training (only pytorch backend). "
        "O0,O1,.. flags require apex. "
        "See https://nvidia.github.io/apex/amp.html#opt-levels",
    )
    parser.add_argument(
        "--backend",
        default="chainer",
        type=str,
        choices=["chainer", "pytorch"],
        help="Backend library",
    )
    parser.add_argument(
        "--outdir", type=str, required=required, help="Output directory"
    )
    parser.add_argument("--debugmode", default=1, type=int, help="Debugmode")
    parser.add_argument("--dict", required=required, help="Dictionary")
    parser.add_argument("--seed", default=1, type=int, help="Random seed")
    parser.add_argument("--debugdir", type=str, help="Output directory for debugging")
    parser.add_argument(
        "--resume",
        "-r",
        default="",
        nargs="?",
        help="Resume the training from snapshot",
    )
    parser.add_argument(
        "--minibatches",
        "-N",
        type=int,
        default="-1",
        help="Process only N minibatches (for debug)",
    )
    parser.add_argument("--verbose", "-V", default=0, type=int, help="Verbose option")
    parser.add_argument(
        "--tensorboard-dir",
        default=None,
        type=str,
        nargs="?",
        help="Tensorboard log dir path",
    )
    parser.add_argument(
        "--report-interval-iters",
        default=100,
        type=int,
        help="Report interval iterations",
    )
    parser.add_argument(
        "--save-interval-iters",
        default=0,
        type=int,
        help="Save snapshot interval iterations",
    )
    # task related
    parser.add_argument(
        "--train-json",
        type=str,
        default=None,
        help="Filename of train label data (json)",
    )
    parser.add_argument(
        "--valid-json",
        type=str,
        default=None,
        help="Filename of validation label data (json)",
    )
    # network architecture
    parser.add_argument(
        "--model-module",
        type=str,
        default=None,
        help="model defined module (default: espnet.nets.xxx_backend.e2e_asr:E2E)",
    )
    # encoder
    parser.add_argument(
        "--num-encs", default=1, type=int, help="Number of encoders in the model."
    )
    # loss related
    parser.add_argument(
        "--ctc_type",
        default="warpctc",
        type=str,
<<<<<<< HEAD
        choices=["builtin", "warpctc"],
=======
        choices=["builtin", "warpctc", "gtnctc", "cudnnctc"],
>>>>>>> 36b62ae4
        help="Type of CTC implementation to calculate loss.",
    )
    parser.add_argument(
        "--mtlalpha",
        default=0.5,
        type=float,
        help="Multitask learning coefficient, "
        "alpha: alpha*ctc_loss + (1-alpha)*att_loss ",
    )
    parser.add_argument(
        "--lsm-weight", default=0.0, type=float, help="Label smoothing weight"
    )
    # recognition options to compute CER/WER
    parser.add_argument(
        "--report-cer",
        default=False,
        action="store_true",
        help="Compute CER on development set",
    )
    parser.add_argument(
        "--report-wer",
        default=False,
        action="store_true",
        help="Compute WER on development set",
    )
    parser.add_argument("--nbest", type=int, default=1, help="Output N-best hypotheses")
    parser.add_argument("--beam-size", type=int, default=4, help="Beam size")
    parser.add_argument("--penalty", default=0.0, type=float, help="Incertion penalty")
    parser.add_argument(
        "--maxlenratio",
        default=0.0,
        type=float,
        help="""Input length ratio to obtain max output length.
                        If maxlenratio=0.0 (default), it uses a end-detect function
                        to automatically find maximum hypothesis lengths""",
    )
    parser.add_argument(
        "--minlenratio",
        default=0.0,
        type=float,
        help="Input length ratio to obtain min output length",
    )
    parser.add_argument(
        "--ctc-weight", default=0.3, type=float, help="CTC weight in joint decoding"
    )
    parser.add_argument(
        "--rnnlm", type=str, default=None, help="RNNLM model file to read"
    )
    parser.add_argument(
        "--rnnlm-conf", type=str, default=None, help="RNNLM model config file to read"
    )
    parser.add_argument("--lm-weight", default=0.1, type=float, help="RNNLM weight.")
    parser.add_argument("--sym-space", default="<space>", type=str, help="Space symbol")
    parser.add_argument("--sym-blank", default="<blank>", type=str, help="Blank symbol")
    # minibatch related
    parser.add_argument(
        "--sortagrad",
        default=0,
        type=int,
        nargs="?",
        help="How many epochs to use sortagrad for. 0 = deactivated, -1 = all epochs",
    )
    parser.add_argument(
        "--batch-count",
        default="auto",
        choices=BATCH_COUNT_CHOICES,
        help="How to count batch_size. "
        "The default (auto) will find how to count by args.",
    )
    parser.add_argument(
        "--batch-size",
        "--batch-seqs",
        "-b",
        default=0,
        type=int,
        help="Maximum seqs in a minibatch (0 to disable)",
    )
    parser.add_argument(
        "--batch-bins",
        default=0,
        type=int,
        help="Maximum bins in a minibatch (0 to disable)",
    )
    parser.add_argument(
        "--batch-frames-in",
        default=0,
        type=int,
        help="Maximum input frames in a minibatch (0 to disable)",
    )
    parser.add_argument(
        "--batch-frames-out",
        default=0,
        type=int,
        help="Maximum output frames in a minibatch (0 to disable)",
    )
    parser.add_argument(
        "--batch-frames-inout",
        default=0,
        type=int,
        help="Maximum input+output frames in a minibatch (0 to disable)",
    )
    parser.add_argument(
        "--maxlen-in",
        "--batch-seq-maxlen-in",
        default=800,
        type=int,
        metavar="ML",
        help="When --batch-count=seq, "
        "batch size is reduced if the input sequence length > ML.",
    )
    parser.add_argument(
        "--maxlen-out",
        "--batch-seq-maxlen-out",
        default=150,
        type=int,
        metavar="ML",
        help="When --batch-count=seq, "
        "batch size is reduced if the output sequence length > ML",
    )
    parser.add_argument(
        "--n-iter-processes",
        default=0,
        type=int,
        help="Number of processes of iterator",
    )
    parser.add_argument(
        "--preprocess-conf",
        type=str,
        default=None,
        nargs="?",
        help="The configuration file for the pre-processing",
    )
    # optimization related
    parser.add_argument(
        "--opt",
        default="adadelta",
        type=str,
        choices=["adadelta", "adam", "noam"],
        help="Optimizer",
    )
    parser.add_argument(
        "--accum-grad", default=1, type=int, help="Number of gradient accumuration"
    )
    parser.add_argument(
        "--eps", default=1e-8, type=float, help="Epsilon constant for optimizer"
    )
    parser.add_argument(
        "--eps-decay", default=0.01, type=float, help="Decaying ratio of epsilon"
    )
    parser.add_argument(
        "--weight-decay", default=0.0, type=float, help="Weight decay ratio"
    )
    parser.add_argument(
        "--criterion",
        default="acc",
        type=str,
<<<<<<< HEAD
        choices=["loss", "acc"],
=======
        choices=["loss", "loss_eps_decay_only", "acc"],
>>>>>>> 36b62ae4
        help="Criterion to perform epsilon decay",
    )
    parser.add_argument(
        "--threshold", default=1e-4, type=float, help="Threshold to stop iteration"
    )
    parser.add_argument(
        "--epochs", "-e", default=30, type=int, help="Maximum number of epochs"
    )
    parser.add_argument(
        "--early-stop-criterion",
        default="validation/main/acc",
        type=str,
        nargs="?",
        help="Value to monitor to trigger an early stopping of the training",
    )
    parser.add_argument(
        "--patience",
        default=3,
        type=int,
        nargs="?",
        help="Number of epochs to wait without improvement "
        "before stopping the training",
    )
    parser.add_argument(
        "--grad-clip", default=5, type=float, help="Gradient norm threshold to clip"
    )
    parser.add_argument(
        "--num-save-attention",
        default=3,
        type=int,
        help="Number of samples of attention to be saved",
    )
    parser.add_argument(
<<<<<<< HEAD
=======
        "--num-save-ctc",
        default=3,
        type=int,
        help="Number of samples of CTC probability to be saved",
    )
    parser.add_argument(
>>>>>>> 36b62ae4
        "--grad-noise",
        type=strtobool,
        default=False,
        help="The flag to switch to use noise injection to gradients during training",
    )
    # asr_mix related
    parser.add_argument(
        "--num-spkrs",
        default=1,
        type=int,
        choices=[1, 2],
        help="Number of speakers in the speech.",
    )
    # decoder related
    parser.add_argument(
        "--context-residual",
        default=False,
        type=strtobool,
        nargs="?",
        help="The flag to switch to use context vector residual in the decoder network",
    )
    # finetuning related
    parser.add_argument(
        "--enc-init",
        default=None,
        type=str,
        help="Pre-trained ASR model to initialize encoder.",
    )
    parser.add_argument(
        "--enc-init-mods",
        default="enc.enc.",
        type=lambda s: [str(mod) for mod in s.split(",") if s != ""],
        help="List of encoder modules to initialize, separated by a comma.",
    )
    parser.add_argument(
        "--dec-init",
        default=None,
        type=str,
        help="Pre-trained ASR, MT or LM model to initialize decoder.",
    )
    parser.add_argument(
        "--dec-init-mods",
<<<<<<< HEAD
        default="att., dec.",
=======
        default="att.,dec.",
>>>>>>> 36b62ae4
        type=lambda s: [str(mod) for mod in s.split(",") if s != ""],
        help="List of decoder modules to initialize, separated by a comma.",
    )
    parser.add_argument(
        "--freeze-mods",
        default=None,
        type=lambda s: [str(mod) for mod in s.split(",") if s != ""],
        help="List of modules to freeze, separated by a comma.",
    )
    # front end related
    parser.add_argument(
        "--use-frontend",
        type=strtobool,
        default=False,
        help="The flag to switch to use frontend system.",
    )

    # WPE related
    parser.add_argument(
        "--use-wpe",
        type=strtobool,
        default=False,
        help="Apply Weighted Prediction Error",
    )
    parser.add_argument(
        "--wtype",
        default="blstmp",
        type=str,
        choices=[
            "lstm",
            "blstm",
            "lstmp",
            "blstmp",
            "vgglstmp",
            "vggblstmp",
            "vgglstm",
            "vggblstm",
            "gru",
            "bgru",
            "grup",
            "bgrup",
            "vgggrup",
            "vggbgrup",
            "vgggru",
            "vggbgru",
        ],
        help="Type of encoder network architecture "
        "of the mask estimator for WPE. "
        "",
    )
    parser.add_argument("--wlayers", type=int, default=2, help="")
    parser.add_argument("--wunits", type=int, default=300, help="")
    parser.add_argument("--wprojs", type=int, default=300, help="")
    parser.add_argument("--wdropout-rate", type=float, default=0.0, help="")
    parser.add_argument("--wpe-taps", type=int, default=5, help="")
    parser.add_argument("--wpe-delay", type=int, default=3, help="")
    parser.add_argument(
        "--use-dnn-mask-for-wpe",
        type=strtobool,
        default=False,
        help="Use DNN to estimate the power spectrogram. "
        "This option is experimental.",
    )
    # Beamformer related
    parser.add_argument("--use-beamformer", type=strtobool, default=True, help="")
    parser.add_argument(
        "--btype",
        default="blstmp",
        type=str,
        choices=[
            "lstm",
            "blstm",
            "lstmp",
            "blstmp",
            "vgglstmp",
            "vggblstmp",
            "vgglstm",
            "vggblstm",
            "gru",
            "bgru",
            "grup",
            "bgrup",
            "vgggrup",
            "vggbgrup",
            "vgggru",
            "vggbgru",
        ],
        help="Type of encoder network architecture "
        "of the mask estimator for Beamformer.",
    )
    parser.add_argument("--blayers", type=int, default=2, help="")
    parser.add_argument("--bunits", type=int, default=300, help="")
    parser.add_argument("--bprojs", type=int, default=300, help="")
    parser.add_argument("--badim", type=int, default=320, help="")
    parser.add_argument(
        "--bnmask",
        type=int,
        default=2,
        help="Number of beamforming masks, " "default is 2 for [speech, noise].",
    )
    parser.add_argument(
        "--ref-channel",
        type=int,
        default=-1,
        help="The reference channel used for beamformer. "
        "By default, the channel is estimated by DNN.",
    )
    parser.add_argument("--bdropout-rate", type=float, default=0.0, help="")
    # Feature transform: Normalization
    parser.add_argument(
        "--stats-file",
        type=str,
        default=None,
        help="The stats file for the feature normalization",
    )
    parser.add_argument(
        "--apply-uttmvn",
        type=strtobool,
        default=True,
        help="Apply utterance level mean " "variance normalization.",
    )
    parser.add_argument("--uttmvn-norm-means", type=strtobool, default=True, help="")
    parser.add_argument("--uttmvn-norm-vars", type=strtobool, default=False, help="")
    # Feature transform: Fbank
    parser.add_argument(
        "--fbank-fs",
        type=int,
        default=16000,
        help="The sample frequency used for " "the mel-fbank creation.",
    )
    parser.add_argument(
        "--n-mels", type=int, default=80, help="The number of mel-frequency bins."
    )
    parser.add_argument("--fbank-fmin", type=float, default=0.0, help="")
    parser.add_argument("--fbank-fmax", type=float, default=None, help="")
    return parser


def main(cmd_args):
    """Run the main training function."""
    parser = get_parser()
    args, _ = parser.parse_known_args(cmd_args)
    if args.backend == "chainer" and args.train_dtype != "float32":
        raise NotImplementedError(
            f"chainer backend does not support --train-dtype {args.train_dtype}."
            "Use --dtype float32."
        )
    if args.ngpu == 0 and args.train_dtype in ("O0", "O1", "O2", "O3", "float16"):
        raise ValueError(
            f"--train-dtype {args.train_dtype} does not support the CPU backend."
        )

    from espnet.utils.dynamic_import import dynamic_import

    if args.model_module is None:
        if args.num_spkrs == 1:
            model_module = "espnet.nets." + args.backend + "_backend.e2e_asr:E2E"
        else:
            model_module = "espnet.nets." + args.backend + "_backend.e2e_asr_mix:E2E"
    else:
        model_module = args.model_module
    model_class = dynamic_import(model_module)
    model_class.add_arguments(parser)

    args = parser.parse_args(cmd_args)
    args.model_module = model_module
    if "chainer_backend" in args.model_module:
        args.backend = "chainer"
    if "pytorch_backend" in args.model_module:
        args.backend = "pytorch"
<<<<<<< HEAD
=======

    # add version info in args
    args.version = __version__
>>>>>>> 36b62ae4

    # logging info
    if args.verbose > 0:
        logging.basicConfig(
            level=logging.INFO,
            format="%(asctime)s (%(module)s:%(lineno)d) %(levelname)s: %(message)s",
        )
    else:
        logging.basicConfig(
            level=logging.WARN,
            format="%(asctime)s (%(module)s:%(lineno)d) %(levelname)s: %(message)s",
        )
        logging.warning("Skip DEBUG/INFO messages")

    # If --ngpu is not given,
    #   1. if CUDA_VISIBLE_DEVICES is set, all visible devices
    #   2. if nvidia-smi exists, use all devices
    #   3. else ngpu=0
    if args.ngpu is None:
        cvd = os.environ.get("CUDA_VISIBLE_DEVICES")
        if cvd is not None:
            ngpu = len(cvd.split(","))
        else:
            logging.warning("CUDA_VISIBLE_DEVICES is not set.")
            try:
                p = subprocess.run(
                    ["nvidia-smi", "-L"], stdout=subprocess.PIPE, stderr=subprocess.PIPE
                )
            except (subprocess.CalledProcessError, FileNotFoundError):
                ngpu = 0
            else:
                ngpu = len(p.stderr.decode().split("\n")) - 1
    else:
        if is_torch_1_2_plus and args.ngpu != 1:
            logging.debug(
                "There are some bugs with multi-GPU processing in PyTorch 1.2+"
                + " (see https://github.com/pytorch/pytorch/issues/21108)"
            )
        ngpu = args.ngpu
    logging.info(f"ngpu: {ngpu}")

    # display PYTHONPATH
    logging.info("python path = " + os.environ.get("PYTHONPATH", "(None)"))

    # set random seed
    logging.info("random seed = %d" % args.seed)
    random.seed(args.seed)
    np.random.seed(args.seed)

    # load dictionary for debug log
    if args.dict is not None:
        with open(args.dict, "rb") as f:
            dictionary = f.readlines()
        char_list = [entry.decode("utf-8").split(" ")[0] for entry in dictionary]
        char_list.insert(0, "<blank>")
        char_list.append("<eos>")
<<<<<<< HEAD
=======
        # for non-autoregressive maskctc model
        if "maskctc" in args.model_module:
            char_list.append("<mask>")
>>>>>>> 36b62ae4
        args.char_list = char_list
    else:
        args.char_list = None

    # train
    logging.info("backend = " + args.backend)

    if args.num_spkrs == 1:
        if args.backend == "chainer":
            from espnet.asr.chainer_backend.asr import train

            train(args)
        elif args.backend == "pytorch":
            from espnet.asr.pytorch_backend.asr import train

            train(args)
        else:
            raise ValueError("Only chainer and pytorch are supported.")
    else:
        # FIXME(kamo): Support --model-module
        if args.backend == "pytorch":
            from espnet.asr.pytorch_backend.asr_mix import train

            train(args)
        else:
            raise ValueError("Only pytorch is supported.")


if __name__ == "__main__":
    main(sys.argv[1:])<|MERGE_RESOLUTION|>--- conflicted
+++ resolved
@@ -140,11 +140,7 @@
         "--ctc_type",
         default="warpctc",
         type=str,
-<<<<<<< HEAD
-        choices=["builtin", "warpctc"],
-=======
         choices=["builtin", "warpctc", "gtnctc", "cudnnctc"],
->>>>>>> 36b62ae4
         help="Type of CTC implementation to calculate loss.",
     )
     parser.add_argument(
@@ -301,11 +297,7 @@
         "--criterion",
         default="acc",
         type=str,
-<<<<<<< HEAD
-        choices=["loss", "acc"],
-=======
         choices=["loss", "loss_eps_decay_only", "acc"],
->>>>>>> 36b62ae4
         help="Criterion to perform epsilon decay",
     )
     parser.add_argument(
@@ -339,15 +331,12 @@
         help="Number of samples of attention to be saved",
     )
     parser.add_argument(
-<<<<<<< HEAD
-=======
         "--num-save-ctc",
         default=3,
         type=int,
         help="Number of samples of CTC probability to be saved",
     )
     parser.add_argument(
->>>>>>> 36b62ae4
         "--grad-noise",
         type=strtobool,
         default=False,
@@ -390,11 +379,7 @@
     )
     parser.add_argument(
         "--dec-init-mods",
-<<<<<<< HEAD
-        default="att., dec.",
-=======
         default="att.,dec.",
->>>>>>> 36b62ae4
         type=lambda s: [str(mod) for mod in s.split(",") if s != ""],
         help="List of decoder modules to initialize, separated by a comma.",
     )
@@ -565,12 +550,9 @@
         args.backend = "chainer"
     if "pytorch_backend" in args.model_module:
         args.backend = "pytorch"
-<<<<<<< HEAD
-=======
 
     # add version info in args
     args.version = __version__
->>>>>>> 36b62ae4
 
     # logging info
     if args.verbose > 0:
@@ -627,12 +609,9 @@
         char_list = [entry.decode("utf-8").split(" ")[0] for entry in dictionary]
         char_list.insert(0, "<blank>")
         char_list.append("<eos>")
-<<<<<<< HEAD
-=======
         # for non-autoregressive maskctc model
         if "maskctc" in args.model_module:
             char_list.append("<mask>")
->>>>>>> 36b62ae4
         args.char_list = char_list
     else:
         args.char_list = None
