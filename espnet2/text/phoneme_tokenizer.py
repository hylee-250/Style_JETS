from pathlib import Path
import re
from typing import Iterable
from typing import List
from typing import Optional
from typing import Union
import warnings

import g2p_en
from typeguard import check_argument_types
import jamo

from espnet2.text.abs_tokenizer import AbsTokenizer


g2p_choices = [
    None,
    "g2p_en",
    "g2p_en_no_space",
    "pyopenjtalk",
    "pyopenjtalk_kana",
    "pyopenjtalk_accent",
    "pyopenjtalk_accent_with_pause",
    "pyopenjtalk_prosody",
    "pypinyin_g2p",
    "pypinyin_g2p_phone",
    "espeak_ng_arabic",
    "espeak_ng_german",
    "espeak_ng_french",
    "espeak_ng_spanish",
    "espeak_ng_russian",
    "espeak_ng_greek",
    "espeak_ng_finnish",
    "espeak_ng_hungarian",
    "espeak_ng_dutch",
    "espeak_ng_english_us_vits",
    "espeak_ng_hindi",
    "g2pk",
    "g2pk_no_space",
    "korean_jaso",
    "korean_jaso_no_space"
]

def split_by_space(text) -> List[str]:
    if "   " in text:
        text = text.replace("   ", " <space> ")
        return [c.replace("<space>", " ") for c in text.split(" ")]
    else:
        return text.split(" ")


def pyopenjtalk_g2p(text) -> List[str]:
    import pyopenjtalk

    # phones is a str object separated by space
    phones = pyopenjtalk.g2p(text, kana=False)
    phones = phones.split(" ")
    return phones


def pyopenjtalk_g2p_accent(text) -> List[str]:
    import pyopenjtalk
    import re

    phones = []
    for labels in pyopenjtalk.run_frontend(text)[1]:
        p = re.findall(r"\-(.*?)\+.*?\/A:([0-9\-]+).*?\/F:.*?_([0-9]+)", labels)
        if len(p) == 1:
            phones += [p[0][0], p[0][2], p[0][1]]
    return phones


def pyopenjtalk_g2p_accent_with_pause(text) -> List[str]:
    import pyopenjtalk
    import re

    phones = []
    for labels in pyopenjtalk.run_frontend(text)[1]:
        if labels.split("-")[1].split("+")[0] == "pau":
            phones += ["pau"]
            continue
        p = re.findall(r"\-(.*?)\+.*?\/A:([0-9\-]+).*?\/F:.*?_([0-9]+)", labels)
        if len(p) == 1:
            phones += [p[0][0], p[0][2], p[0][1]]
    return phones


def pyopenjtalk_g2p_kana(text) -> List[str]:
    import pyopenjtalk

    kanas = pyopenjtalk.g2p(text, kana=True)
    return list(kanas)


def pyopenjtalk_g2p_prosody(text: str, drop_unvoiced_vowels: bool = True) -> List[str]:
    """Extract phoneme + prosoody symbol sequence from input full-context labels.

    The algorithm is based on `Prosodic features control by symbols as input of
    sequence-to-sequence acoustic modeling for neural TTS`_ with some r9y9's tweaks.

    Args:
        text (str): Input text.
        drop_unvoiced_vowels (bool): whether to drop unvoiced vowels.

    Returns:
        List[str]: List of phoneme + prosody symbols.

    Examples:
        >>> from espnet2.text.phoneme_tokenizer import pyopenjtalk_g2p_prosody
        >>> pyopenjtalk_g2p_prosody("こんにちは。")
        ['^', 'k', 'o', '[', 'N', 'n', 'i', 'ch', 'i', 'w', 'a', '$']

    .. _`Prosodic features control by symbols as input of sequence-to-sequence acoustic
        modeling for neural TTS`: https://doi.org/10.1587/transinf.2020EDP7104

    """
    import pyopenjtalk

    labels = pyopenjtalk.run_frontend(text)[1]
    N = len(labels)

    phones = []
    for n in range(N):
        lab_curr = labels[n]

        # current phoneme
        p3 = re.search(r"\-(.*?)\+", lab_curr).group(1)

        # deal unvoiced vowels as normal vowels
        if drop_unvoiced_vowels and p3 in "AEIOU":
            p3 = p3.lower()

        # deal with sil at the beginning and the end of text
        if p3 == "sil":
            assert n == 0 or n == N - 1
            if n == 0:
                phones.append("^")
            elif n == N - 1:
                # check question form or not
                e3 = _numeric_feature_by_regex(r"!(\d+)_", lab_curr)
                if e3 == 0:
                    phones.append("$")
                elif e3 == 1:
                    phones.append("?")
            continue
        elif p3 == "pau":
            phones.append("_")
            continue
        else:
            phones.append(p3)

        # accent type and position info (forward or backward)
        a1 = _numeric_feature_by_regex(r"/A:([0-9\-]+)\+", lab_curr)
        a2 = _numeric_feature_by_regex(r"\+(\d+)\+", lab_curr)
        a3 = _numeric_feature_by_regex(r"\+(\d+)/", lab_curr)

        # number of mora in accent phrase
        f1 = _numeric_feature_by_regex(r"/F:(\d+)_", lab_curr)

        a2_next = _numeric_feature_by_regex(r"\+(\d+)\+", labels[n + 1])
        # accent phrase border
        if a3 == 1 and a2_next == 1:
            phones.append("#")
        # pitch falling
        elif a1 == 0 and a2_next == a2 + 1 and a2 != f1:
            phones.append("]")
        # pitch rising
        elif a2 == 1 and a2_next == 2:
            phones.append("[")

    return phones


def _numeric_feature_by_regex(regex, s):
    match = re.search(regex, s)
    if match is None:
        return -50
    return int(match.group(1))


def pypinyin_g2p(text) -> List[str]:
    from pypinyin import pinyin
    from pypinyin import Style

    phones = [phone[0] for phone in pinyin(text, style=Style.TONE3)]
    return phones


def pypinyin_g2p_phone(text) -> List[str]:
    from pypinyin import pinyin
    from pypinyin import Style
    from pypinyin.style._utils import get_finals
    from pypinyin.style._utils import get_initials

    phones = [
        p
        for phone in pinyin(text, style=Style.TONE3)
        for p in [
            get_initials(phone[0], strict=True),
            get_finals(phone[0], strict=True),
        ]
        if len(p) != 0
    ]
    return phones


class G2p_en:
    """On behalf of g2p_en.G2p.

    g2p_en.G2p isn't pickalable and it can't be copied to the other processes
    via multiprocessing module.
    As a workaround, g2p_en.G2p is instantiated upon calling this class.

    """

    def __init__(self, no_space: bool = False):
        self.no_space = no_space
        self.g2p = None

    def __call__(self, text) -> List[str]:
        if self.g2p is None:
            self.g2p = g2p_en.G2p()

        phones = self.g2p(text)
        if self.no_space:
            # remove space which represents word serapater
            phones = list(filter(lambda s: s != " ", phones))
        return phones


class G2pk:
    """On behalf of g2pk.G2p.

    g2pk.G2p isn't pickalable and it can't be copied to the other processes
    via multiprocessing module.
    As a workaround, g2pk.G2p is instantiated upon calling this class.

    """

    def __init__(
        self, descritive=False, group_vowels=False, to_syl=False, no_space=False
    ):
        self.descritive = descritive
        self.group_vowels = group_vowels
        self.to_syl = to_syl
        self.no_space = no_space
        self.g2p = None

    def __call__(self, text) -> List[str]:
        if self.g2p is None:
            import g2pk

            self.g2p = g2pk.G2p()

        phones = list(
            self.g2p(
                text,
                descriptive=self.descritive,
                group_vowels=self.group_vowels,
                to_syl=self.to_syl,
            )
        )
        if self.no_space:
            # remove space which represents word serapater
            phones = list(filter(lambda s: s != " ", phones))
        return phones


class Jaso:
    PUNC = '!\'(),-.:;?'
    SPACE = ' '

    JAMO_LEADS = "".join([chr(_) for _ in range(0x1100, 0x1113)])
    JAMO_VOWELS = "".join([chr(_) for _ in range(0x1161, 0x1176)])
    JAMO_TAILS = "".join([chr(_) for _ in range(0x11A8, 0x11C3)])

    VALID_CHARS = JAMO_LEADS + JAMO_VOWELS + JAMO_TAILS + PUNC + SPACE

    def __init__(self, space_symbol=" ", no_space=False):
        self.space_symbol = space_symbol
        self.no_space = no_space

    def _text_to_jaso(self, line : str) -> List[str]:
        jasos = list(jamo.hangul_to_jamo(line))
        return jasos

    def _remove_non_korean_characters(self, tokens):
        new_tokens = [token for token in tokens if token in self.VALID_CHARS]
        return new_tokens

    def __call__(self, text) -> List[str]:
        graphemes = [x for x in self._text_to_jaso(text)]
        graphemes = self._remove_non_korean_characters(graphemes)
        
        if self.no_space:
            graphemes = list(filter(lambda s: s != " ", graphemes))
        else:
            graphemes = [x if x != " " else self.space_symbol for x in graphemes]
        return graphemes


class Phonemizer:
    """Phonemizer module for various languages.

    This is wrapper module of https://github.com/bootphon/phonemizer.
    You can define various g2p modules by specifying options for phonemizer.

    See available options:
        https://github.com/bootphon/phonemizer/blob/master/phonemizer/phonemize.py#L32

    """

    def __init__(
        self,
        word_separator: Optional[str] = None,
        syllable_separator: Optional[str] = None,
        phone_separator: Optional[str] = " ",
        split_by_single_token: bool = False,
        **phonemize_kwargs,
    ):
        # delayed import
        from phonemizer import phonemize
        from phonemizer.separator import Separator

        self.phonemize = phonemize
        self.separator = Separator(
            word=word_separator,
            syllable=syllable_separator,
            phone=phone_separator,
        )
        self.split_by_single_token = split_by_single_token
        self.phonemize_kwargs = phonemize_kwargs

    def __call__(self, text) -> List[str]:
        tokens = self.phonemize(
            text,
            separator=self.separator,
            **self.phonemize_kwargs,
        )
        if not self.split_by_single_token:
            return tokens.split()
        else:
            # "a: ab" -> ["a", ":", "<space>",  "a", "b"]
            # TODO(kan-bayashi): space replacement should be dealt in PhonemeTokenizer
            return [c.replace(" ", "<space>") for c in tokens]


class PhonemeTokenizer(AbsTokenizer):
    def __init__(
        self,
        g2p_type: Union[None, str],
        non_linguistic_symbols: Union[Path, str, Iterable[str]] = None,
        space_symbol: str = "<space>",
        remove_non_linguistic_symbols: bool = False,
    ):
        assert check_argument_types()
        if g2p_type is None:
            self.g2p = split_by_space
        elif g2p_type == "g2p_en":
            self.g2p = G2p_en(no_space=False)
        elif g2p_type == "g2p_en_no_space":
            self.g2p = G2p_en(no_space=True)
        elif g2p_type == "pyopenjtalk":
            self.g2p = pyopenjtalk_g2p
        elif g2p_type == "pyopenjtalk_kana":
            self.g2p = pyopenjtalk_g2p_kana
        elif g2p_type == "pyopenjtalk_accent":
            self.g2p = pyopenjtalk_g2p_accent
        elif g2p_type == "pyopenjtalk_accent_with_pause":
            self.g2p = pyopenjtalk_g2p_accent_with_pause
        elif g2p_type == "pyopenjtalk_prosody":
            self.g2p = pyopenjtalk_g2p_prosody
        elif g2p_type == "pypinyin_g2p":
            self.g2p = pypinyin_g2p
        elif g2p_type == "pypinyin_g2p_phone":
            self.g2p = pypinyin_g2p_phone
        elif g2p_type == "espeak_ng_arabic":
            self.g2p = Phonemizer(
                language="ar",
                backend="espeak",
                with_stress=True,
                preserve_punctuation=True,
            )
        elif g2p_type == "espeak_ng_german":
            self.g2p = Phonemizer(
                language="de",
                backend="espeak",
                with_stress=True,
                preserve_punctuation=True,
            )
        elif g2p_type == "espeak_ng_french":
            self.g2p = Phonemizer(
                language="fr-fr",
                backend="espeak",
                with_stress=True,
                preserve_punctuation=True,
            )
        elif g2p_type == "espeak_ng_spanish":
            self.g2p = Phonemizer(
                language="es",
                backend="espeak",
                with_stress=True,
                preserve_punctuation=True,
            )
        elif g2p_type == "espeak_ng_russian":
            self.g2p = Phonemizer(
                language="ru",
                backend="espeak",
                with_stress=True,
                preserve_punctuation=True,
            )
        elif g2p_type == "espeak_ng_greek":
            self.g2p = Phonemizer(
                language="el",
                backend="espeak",
                with_stress=True,
                preserve_punctuation=True,
            )
        elif g2p_type == "espeak_ng_finnish":
            self.g2p = Phonemizer(
                language="fi",
                backend="espeak",
                with_stress=True,
                preserve_punctuation=True,
            )
        elif g2p_type == "espeak_ng_hungarian":
            self.g2p = Phonemizer(
                language="hu",
                backend="espeak",
                with_stress=True,
                preserve_punctuation=True,
            )
        elif g2p_type == "espeak_ng_dutch":
            self.g2p = Phonemizer(
                language="nl",
                backend="espeak",
                with_stress=True,
                preserve_punctuation=True,
            )
        elif g2p_type == "espeak_ng_hindi":
            self.g2p = Phonemizer(
                language="hi",
                backend="espeak",
                with_stress=True,
                preserve_punctuation=True,
            )
        elif g2p_type == "g2pk":
            self.g2p = G2pk(no_space=False)
        elif g2p_type == "g2pk_no_space":
            self.g2p = G2pk(no_space=True)
        elif g2p_type == "espeak_ng_english_us_vits":
            # VITS official implementation-like processing
            # Reference: https://github.com/jaywalnut310/vits
            self.g2p = Phonemizer(
                language="en-us",
                backend="espeak",
                with_stress=True,
                preserve_punctuation=True,
                strip=True,
                word_separator=" ",
                phone_separator="",
                split_by_single_token=True,
            )
<<<<<<< HEAD
        elif g2p_type == "korean_jaso":
            self.g2p = Jaso(space_symbol=space_symbol, no_space=False)
        elif g2p_type == "korean_jaso_no_space":
            self.g2p = Jaso(no_space=True)
=======
>>>>>>> 51b60526
        else:
            raise NotImplementedError(f"Not supported: g2p_type={g2p_type}")

        self.g2p_type = g2p_type
        self.space_symbol = space_symbol
        if non_linguistic_symbols is None:
            self.non_linguistic_symbols = set()
        elif isinstance(non_linguistic_symbols, (Path, str)):
            non_linguistic_symbols = Path(non_linguistic_symbols)
            try:
                with non_linguistic_symbols.open("r", encoding="utf-8") as f:
                    self.non_linguistic_symbols = set(line.rstrip() for line in f)
            except FileNotFoundError:
                warnings.warn(f"{non_linguistic_symbols} doesn't exist.")
                self.non_linguistic_symbols = set()
        else:
            self.non_linguistic_symbols = set(non_linguistic_symbols)
        self.remove_non_linguistic_symbols = remove_non_linguistic_symbols

    def __repr__(self):
        return (
            f"{self.__class__.__name__}("
            f'g2p_type="{self.g2p_type}", '
            f'space_symbol="{self.space_symbol}", '
            f'non_linguistic_symbols="{self.non_linguistic_symbols}"'
            f")"
        )

    def text2tokens(self, line: str) -> List[str]:
        tokens = []
        while len(line) != 0:
            for w in self.non_linguistic_symbols:
                if line.startswith(w):
                    if not self.remove_non_linguistic_symbols:
                        tokens.append(line[: len(w)])
                    line = line[len(w) :]
                    break
            else:
                t = line[0]
                tokens.append(t)
                line = line[1:]

        line = "".join(tokens)
        tokens = self.g2p(line)
        return tokens

    def tokens2text(self, tokens: Iterable[str]) -> str:
        # phoneme type is not invertible
        return "".join(tokens)<|MERGE_RESOLUTION|>--- conflicted
+++ resolved
@@ -461,13 +461,10 @@
                 phone_separator="",
                 split_by_single_token=True,
             )
-<<<<<<< HEAD
         elif g2p_type == "korean_jaso":
             self.g2p = Jaso(space_symbol=space_symbol, no_space=False)
         elif g2p_type == "korean_jaso_no_space":
             self.g2p = Jaso(no_space=True)
-=======
->>>>>>> 51b60526
         else:
             raise NotImplementedError(f"Not supported: g2p_type={g2p_type}")
 
